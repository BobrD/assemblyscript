<<<<<<< HEAD
const a: int = 1;
=======
/// <reference path="../assembly.d.ts" />

// TODO: binaryen's optimizer seems to keep / eliminate random things here

class MyClass {
  instanceFunctionVoid(): void {
  }

  static staticFunctionVoid(): void {
  }

  instanceFunctionInt(v: int): int {
    return v;
  }

  static staticFunctionInt(v: int): int {
    return v;
  }
}

export function dropPrefix(a: int): void {
  ++a;
  --a;
  +a;
  -a;
}

export function dontDropPrefix(a: int): int {
  return ++a;
}

export function dropPostfix(a: int): void {
  a++;
  a--;
}

export function dontDropPostfix(a: int): int {
  return a++;
}

export function dropBinary(a: int, b: int): void {
  a + b;
  a - b;
  a * b;
  a / b;
  a == b;
  a != b;
  a > b;
  a >= b;
  a < b;
  a <= b;
  // int only
  a % b;
  a & b;
  a | b;
  a ^ b;
  a << b;
  a >> b;
}

export function dontDropBinary(a: int, b: int): int {
  return a + b;
}

export function testTernary(a: int, b: int): int {
  return a > b ? a == b ? 0 : 1 : -1;
}
>>>>>>> 6a9fe357
<|MERGE_RESOLUTION|>--- conflicted
+++ resolved
@@ -1,6 +1,3 @@
-<<<<<<< HEAD
-const a: int = 1;
-=======
 /// <reference path="../assembly.d.ts" />
 
 // TODO: binaryen's optimizer seems to keep / eliminate random things here
@@ -67,5 +64,4 @@
 
 export function testTernary(a: int, b: int): int {
   return a > b ? a == b ? 0 : 1 : -1;
-}
->>>>>>> 6a9fe357
+}